sudo: required

language: java

jdk: openjdk8

services:
  - docker

env:
<<<<<<< HEAD
  - NXF_VER=0.25.0
=======
  - NXF_VER=0.25.6 PROFILE=travis TEST=ANNOTATEVEP TOOL_INSTALL=nextflow
  - NXF_VER=0.25.6 SGT_VER=2.3.1 PROFILE=singularityTest TEST=ANNOTATESNPEFF TOOL_INSTALL=all
  - NXF_VER=0.25.6 PROFILE=travis TEST=ANNOTATESNPEFF TOOL_INSTALL=nextflow
  - NXF_VER=0.25.6 SGT_VER=2.3.1 PROFILE=singularityTest TEST=RECALIBRATE TOOL_INSTALL=all
  - NXF_VER=0.25.6 PROFILE=travis TEST=RECALIBRATE TOOL_INSTALL=nextflow
  - NXF_VER=0.25.6 SGT_VER=2.3.1 PROFILE=singularityTest TEST=REALIGN TOOL_INSTALL=all
  - NXF_VER=0.25.6 PROFILE=travis TEST=REALIGN TOOL_INSTALL=nextflow
  - NXF_VER=0.25.6 SGT_VER=2.3.1 PROFILE=singularityTest TEST=MAPPING TOOL_INSTALL=all
  - NXF_VER=0.25.6 PROFILE=travis TEST=MAPPING TOOL_INSTALL=nextflow
>>>>>>> e111d706

install: # Install Nextflow
  - "./scripts/install.sh --tool $TOOL_INSTALL"

script:
  - "./scripts/test.sh --profile $PROFILE --test $TEST --travisci"<|MERGE_RESOLUTION|>--- conflicted
+++ resolved
@@ -8,9 +8,6 @@
   - docker
 
 env:
-<<<<<<< HEAD
-  - NXF_VER=0.25.0
-=======
   - NXF_VER=0.25.6 PROFILE=travis TEST=ANNOTATEVEP TOOL_INSTALL=nextflow
   - NXF_VER=0.25.6 SGT_VER=2.3.1 PROFILE=singularityTest TEST=ANNOTATESNPEFF TOOL_INSTALL=all
   - NXF_VER=0.25.6 PROFILE=travis TEST=ANNOTATESNPEFF TOOL_INSTALL=nextflow
@@ -20,7 +17,6 @@
   - NXF_VER=0.25.6 PROFILE=travis TEST=REALIGN TOOL_INSTALL=nextflow
   - NXF_VER=0.25.6 SGT_VER=2.3.1 PROFILE=singularityTest TEST=MAPPING TOOL_INSTALL=all
   - NXF_VER=0.25.6 PROFILE=travis TEST=MAPPING TOOL_INSTALL=nextflow
->>>>>>> e111d706
 
 install: # Install Nextflow
   - "./scripts/install.sh --tool $TOOL_INSTALL"
