--- conflicted
+++ resolved
@@ -19,15 +19,9 @@
 - Pelin Sahlén (@pelinakan)
 
 ## Installation and first execution
-<<<<<<< HEAD
-See the [Nextflow documentation from SciLifeLab](https://github.com/SciLifeLab/NGI-NextflowDocs)
-
-See the [workflow installation documentation](doc/UPPMAX.md)
-=======
 To use this pipeline, you need to have a working version of Nextflow installed.
 - See the [Install Nextflow documentation](https://github.com/SciLifeLab/NGI-NextflowDocs/blob/master/docs/INSTALL.md)
 - See the [first execution documentation](doc/FIRST_RUN.md)
->>>>>>> 28d6f117
 
 ## Usage
 See the [usage documentation](doc/USAGE.md)
