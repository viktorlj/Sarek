--- conflicted
+++ resolved
@@ -9,40 +9,11 @@
 [![DOI][zenodo-badge]][zenodo-link]
 [![Join the chat at https://gitter.im/SciLifeLab/Sarek][gitter-badge]][gitter-link]
 
-<<<<<<< HEAD
-[![](https://raw.githubusercontent.com/SciLifeLab/Sarek/master/doc/images/CAW_logo.png "CAW")][sarek-site-link]
+## Introduction
 
-Previously known as the Cancer Analysis Workflow (CAW), Sarek is a complete open source pipeline to detect germline, or somatic variants from WGS data developed at the [National Genomics Infastructure][ngi-link] at [SciLifeLab Stockholm][scilifelab-stockholm-link] and [National Bioinformatics Infastructure Sweden][nbis-link] at [SciLifeLab][scilifelab-link].
+Previously known as the Cancer Analysis Workflow (CAW), Sarek is a workflow tool designed to run analyses on WGS data from regular samples or tumour / normal pairs, including relapse samples if required.
 
-The pipeline uses [Nextflow][nextflow-link], a bioinformatics domain specific language for workflow building and [Singularity](http://singularity.lbl.gov/), a container technology specific for high-performance computing.
-
-This pipeline is primarily used with cluster on the Swedish [UPPMAX systems](https://www.uppmax.uu.se/).
-However, the pipeline should be able to run on any system that supports Nextflow.
-The pipeline comes with some configuration for different systems.
-See the [documentation](#documentation) for more information.
-
-Sarek is based on [GATK best practices](https://software.broadinstitute.org/gatk/best-practices/) to align, realign and recalibrate short-read data (which is done in parallel for tumor/normal pair samples).
-After these preprocessing steps, several variant callers scan the resulting BAM files:
-[GATK HaplotyeCaller][gatk-link] and [Strelka][strelka-link] are used to find germline SNVs and small indels (also used on tumor samples).
-[MuTect1][mutect1-link], [MuTect2][gatk-link], [Freebayes][freebayes-link] and [Strelka][strelka-link] are used to find somatic SNVs and small indels.
-For structural variants (germline and somatic) we use [Manta][manta-link].
-Furthermore, we are applying [ASCAT][ascat-link] to estimate sample heterogeneity, ploidy and CNVs.
-
-The pipeline is prepared to process normal or tumor/normal pairs (and several relapse samples).
-It can begin the analysis either from raw FASTQ files, only from the realignment step, or directly with any subset of variant callers using recalibrated BAM files.
-At the end of the analysis the resulting VCF files and results from each caller are also retained.
-And snpEff and/or VEP can be used to annotate them.
-
-The flow is capable of accommodating additional variant calling software or CNV callers.
-
-Besides variant calls, the workflow provides quality controls presented by [MultiQC][multiqc-link].
-
-The [containers](containers) directory contains building rules for containers for all Sarek processes.
-
-This pipeline is listed on [Elixir - Tools and Data Services Registry](https://bio.tools/Sarek).
-=======
-## Introduction
-Sarek is a workflow tool designed to run analyses on WGS data from regular samples or tumour / normal pairs, including relapse samples if required.
+[![](https://raw.githubusercontent.com/SciLifeLab/Sarek/master/doc/images/CAW_logo.png "CAW")](http://opensource.scilifelab.se/projects/sarek)
 
 It's built using [Nextflow][nextflow-link], a bioinformatics domain specific language for workflow building. Software dependencies are handled using [Docker](https://www.docker.com) or [Singularity](http://singularity.lbl.gov) - container technologies that provide excellent reproducibility and ease of use. Singularity has been designed specifically for high-performance computing environments. This means that although Sarek has been primarily designed for use with the Swedish [UPPMAX HPC systems](https://www.uppmax.uu.se), it should be able to run on any system that supports these two tools.
 
@@ -65,23 +36,25 @@
     * SNVs and small indels
         * [GATK HaplotyeCaller](https://github.com/broadgsa/gatk-protected)
         * [Strelka](https://github.com/Illumina/strelka)
+        * Structural variants
+            * [Manta](https://github.com/Illumina/manta)
 3. **Somatic variant calling** - `somaticVC.nf` _(optional)_
     * SNVs and small indels
         * [MuTect1](https://github.com/broadinstitute/mutect)
         * [MuTect2](https://github.com/broadgsa/gatk-protected)
         * [Freebayes](https://github.com/ekg/freebayes)
         * [Strelka](https://github.com/Illumina/strelka)
-    * Structural variants (germline and somatic)
+    * Structural variants
         * [Manta](https://github.com/Illumina/manta)
     * Sample heterogeneity, ploidy and CNVs
         * [ASCAT](https://github.com/Crick-CancerGenomics/ascat)
-4. **Annotation and reporting** - `annotate.nf`
+4. **Annotation** - `annotate.nf` _(optional)_
     * Variant annotation
         * [SnpEff](http://snpeff.sourceforge.net/)
         * [VEP](https://www.ensembl.org/info/docs/tools/vep/index.html) (Variant Effect Predictor)
+5. **Reporting**
     * Reporting
         * [MultiQC](http://multiqc.info)
->>>>>>> 4a58623a
 
 ## Documentation
 
@@ -133,15 +106,14 @@
 [gitter-link]: https://gitter.im/SciLifeLab/Sarek
 [license-badge]: https://img.shields.io/github/license/SciLifeLab/Sarek.svg
 [license-link]: https://github.com/SciLifeLab/Sarek/blob/master/LICENSE
+[nbis-link]: https://www.nbis.se/
 [nextflow-badge]: https://img.shields.io/badge/nextflow-%E2%89%A50.25.0-brightgreen.svg
 [nextflow-link]: https://www.nextflow.io/
+[ngi-link]: https://ngisweden.scilifelab.se/
+[scilifelab-link]: https://www.scilifelab.se/
 [travis-badge]: https://api.travis-ci.org/SciLifeLab/Sarek.svg
 [travis-link]: https://travis-ci.org/SciLifeLab/Sarek
 [version-badge]: https://img.shields.io/github/release/SciLifeLab/Sarek.svg
 [version-link]: https://github.com/SciLifeLab/Sarek/releases/latest
 [zenodo-badge]: https://zenodo.org/badge/54024046.svg
-[zenodo-link]: https://zenodo.org/badge/latestdoi/54024046
-
-[nbis-link]: https://www.nbis.se/
-[ngi-link]: https://ngisweden.scilifelab.se/
-[scilifelab-link]: https://www.scilifelab.se/+[zenodo-link]: https://zenodo.org/badge/latestdoi/54024046