--- conflicted
+++ resolved
@@ -1,21 +1,21 @@
 # CAW
 [![caw version][version-badge]][version-link] [![Licence][licence-badge]][licence-link] [![nextflow version][nextflow-badge]][nextflow-link]
 
-CAW (Cancer Analysis Workflow) is a complete open source pipeline to detect somatic variants from WGS data: 
-it is written in Nextflow, a domain specific language for workflow building. We utilize GATK best practices 
-to align, realign and recalibrate short-read data in parallel for both tumor and normal sample. After these 
-preprocessing steps, several somatic variant callers scan the resulting BAM files; MuTect1, MuTect2 and Strelka 
-are used to find somatic SNVs and small indels, also GATK HaplotyeCalles for both the normal and the tumor 
-sample. For structural variants we use Manta. Furthermore, we are applying ASCAT to estimate sample heterogeneity, 
+CAW (Cancer Analysis Workflow) is a complete open source pipeline to detect somatic variants from WGS data:
+it is written in Nextflow, a domain specific language for workflow building. We utilize GATK best practices
+to align, realign and recalibrate short-read data in parallel for both tumor and normal sample. After these
+preprocessing steps, several somatic variant callers scan the resulting BAM files; MuTect1, MuTect2 and Strelka
+are used to find somatic SNVs and small indels, also GATK HaplotyeCalles for both the normal and the tumor
+sample. For structural variants we use Manta. Furthermore, we are applying ASCAT to estimate sample heterogeneity,
 ploidy and CNVs.
 
-The software can begin the analysis either from raw FASTQ files, only from the realignment step, or directly with 
-any subset of variant callers using recalibrated BAMs. At the end of the analysis the resulting VCF files are merged 
-to facilitate further downstream processing, though results from each caller are also retained. The flow is capable 
-of accommodating additional variant calling software or CNV callers. It is also prepared to process normal - tumor - 
-and several relapse samples. 
+The software can begin the analysis either from raw FASTQ files, only from the realignment step, or directly with
+any subset of variant callers using recalibrated BAMs. At the end of the analysis the resulting VCF files are merged
+to facilitate further downstream processing, though results from each caller are also retained. The flow is capable
+of accommodating additional variant calling software or CNV callers. It is also prepared to process normal - tumor -
+and several relapse samples.
 
-Besides variant calls, the workflow provides quality controls presented by MultiQC. A docker image also available 
+Besides variant calls, the workflow provides quality controls presented by MultiQC. A docker image also available
 for easier deployment.
 
 Nextflow Cancer Analysis Workflow developed at the [National Genomics Infastructure](https://ngisweden.scilifelab.se/)
@@ -59,10 +59,6 @@
 - samtools 1.3
 - strelka 1.0.15
 
-<<<<<<< HEAD
-[licence-badge]: https://img.shields.io/github/license/SciLifeLab/CAW.svg
-[licence-link]: https://github.com/SciLifeLab/CAW/blob/master/LICENSE
-=======
 ## Authors
 - Sebastian DiLorenzo (@Sebastian-D)
 - Jesper Eisfeldt (@J35P312)
@@ -74,10 +70,8 @@
 - Pall Olason (@pallolason)
 - Pelin Sahlén (@pelinakan)
 
-
-[license-badge]: https://img.shields.io/badge/license-MIT-blue.svg
-[license-link]: https://github.com/SciLifeLab/CAW/blob/master/LICENSE
->>>>>>> 852b0551
+[licence-badge]: https://img.shields.io/github/license/SciLifeLab/CAW.svg
+[licence-link]: https://github.com/SciLifeLab/CAW/blob/master/LICENSE
 [nextflow-badge]: https://img.shields.io/badge/nextflow-%E2%89%A50.22.2-brightgreen.svg
 [nextflow-link]: https://www.nextflow.io/
 [version-badge]: https://img.shields.io/github/release/SciLifeLab/CAW.svg
