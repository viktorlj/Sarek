--- conflicted
+++ resolved
@@ -1,17 +1,27 @@
-<<<<<<< HEAD
 import static nextflow.Nextflow.file
 import nextflow.Channel
 
 class SarekUtils {
+
   // Check file extension
   static def checkFileExtension(it, extension) {
     if (!it.toString().toLowerCase().endsWith(extension.toLowerCase())) exit 1, "File: ${it} has the wrong extension: ${extension} see --help for more information"
   }
 
-=======
-class MyUtils {
-  // Check if params is in this given list
->>>>>>> f41a3bd5
+  // Check parameter existence
+  static def checkParameterExistence(it, list) {
+    if (!list.contains(it)) {
+      println("Unknown parameter: ${it}")
+      return false
+    }
+    return true
+  }
+
+  static def checkParameterList(list, realList) {
+    return list.every{ checkParameterExistence(it, realList) }
+  }
+
+  // Check against list of allowed params
   static def checkParams(it) {
     return it in [
       'annotate-tools',
@@ -80,24 +90,6 @@
       'version']
   }
 
-<<<<<<< HEAD
-  static def checkParameterExistence(it, list) {
-    // Check parameter existence
-    if (!list.contains(it)) {
-      println("Unknown parameter: ${it}")
-      return false
-    }
-    return true
-  }
-
-=======
-  // Loop through all parameters to check their existence and spelling
->>>>>>> f41a3bd5
-  static def checkParameterList(list, realList) {
-    return list.every{ checkParameterExistence(it, realList) }
-  }
-
-<<<<<<< HEAD
   // Loop through all the references files to check their existence
   static def checkReferenceMap(referenceMap) {
     referenceMap.every {
@@ -113,18 +105,40 @@
     if (f instanceof List && f.size() > 0) return true
     else if (!f.exists()) {
       this.log.info  "Missing references: ${referenceFile} ${fileToCheck}"
-=======
-  // Check parameter existence
-  static def checkParameterExistence(it, list) {
-    if (!list.contains(it)) {
-      println("Unknown parameter: ${it}")
->>>>>>> f41a3bd5
       return false
     }
     return true
   }
 
-<<<<<<< HEAD
+  // Define map of directories
+  static def defineDirectoryMap(outDir) {
+    return [
+    'nonRealigned'     : "${outDir}/Preprocessing/NonRealigned",
+    'nonRecalibrated'  : "${outDir}/Preprocessing/NonRecalibrated",
+    'recalibrated'     : "${outDir}/Preprocessing/Recalibrated",
+    'ascat'            : "${outDir}/VariantCalling/Ascat",
+    'freebayes'        : "${outDir}/VariantCalling/FreeBayes",
+    'gvcf-hc'          : "${outDir}/VariantCalling/HaplotypeCallerGVCF",
+    'haplotypecaller'  : "${outDir}/VariantCalling/HaplotypeCaller",
+    'manta'            : "${outDir}/VariantCalling/Manta",
+    'mutect1'          : "${outDir}/VariantCalling/MuTect1",
+    'mutect2'          : "${outDir}/VariantCalling/MuTect2",
+    'strelka'          : "${outDir}/VariantCalling/Strelka",
+    'strelkabp'        : "${outDir}/VariantCalling/StrelkaBP",
+    'snpeff'           : "${outDir}/Annotation/SnpEff",
+    'vep'              : "${outDir}/Annotation/VEP",
+    'bamQC'            : "${outDir}/Reports/bamQC",
+    'bcftoolsStats'    : "${outDir}/Reports/BCFToolsStats",
+    'fastQC'           : "${outDir}/Reports/FastQC",
+    'markDuplicatesQC' : "${outDir}/Reports/MarkDuplicates",
+    'multiQC'          : "${outDir}/Reports/MultiQC",
+    'samtoolsStats'    : "${outDir}/Reports/SamToolsStats",
+    'snpeffReports'    : "${outDir}/Reports/SnpEff",
+    'vcftools'         : "${outDir}/Reports/VCFTools",
+    'version'          : "${outDir}/Reports/ToolsVersion"
+    ]
+  }
+
   // Channeling the TSV file containing BAM.
   // Format is: "subject gender status sample bam bai"
   static def extractBams(tsvFile, mode) {
@@ -158,38 +172,7 @@
     [genders, channel]
   }
 
-=======
-  // Define map of directories
-  static def defineDirectoryMap(outDir) {
-    return [
-      'nonRealigned'     : "${outDir}/Preprocessing/NonRealigned",
-      'nonRecalibrated'  : "${outDir}/Preprocessing/NonRecalibrated",
-      'recalibrated'     : "${outDir}/Preprocessing/Recalibrated",
-      'ascat'            : "${outDir}/VariantCalling/Ascat",
-      'freebayes'        : "${outDir}/VariantCalling/FreeBayes",
-      'gvcf-hc'          : "${outDir}/VariantCalling/HaplotypeCallerGVCF",
-      'haplotypecaller'  : "${outDir}/VariantCalling/HaplotypeCaller",
-      'manta'            : "${outDir}/VariantCalling/Manta",
-      'mutect1'          : "${outDir}/VariantCalling/MuTect1",
-      'mutect2'          : "${outDir}/VariantCalling/MuTect2",
-      'strelka'          : "${outDir}/VariantCalling/Strelka",
-      'strelkabp'        : "${outDir}/VariantCalling/StrelkaBP",
-      'snpeff'           : "${outDir}/Annotation/SnpEff",
-      'vep'              : "${outDir}/Annotation/VEP",
-      'bamQC'            : "${outDir}/Reports/bamQC",
-      'bcftoolsStats'    : "${outDir}/Reports/BCFToolsStats",
-      'fastQC'           : "${outDir}/Reports/FastQC",
-      'markDuplicatesQC' : "${outDir}/Reports/MarkDuplicates",
-      'multiQC'          : "${outDir}/Reports/MultiQC",
-      'samtoolsStats'    : "${outDir}/Reports/SamToolsStats",
-      'snpeffReports'    : "${outDir}/Reports/SnpEff",
-      'vcftools'         : "${outDir}/Reports/VCFTools",
-      'version'          : "${outDir}/Reports/ToolsVersion"
-    ]
-  }
-
   // Compare params to list of verified params
->>>>>>> f41a3bd5
   static def isAllowedParams(params) {
     final test = true
     params.each{
@@ -211,6 +194,12 @@
   // 0 == Normal, 1 == Tumor
   static def returnStatus(it) {
     if (!(it in [0, 1])) exit 1, "Status is not recognized in TSV file: ${it}, see --help for more information"
+    return it
+  }
+
+  // return TSV if it has the correct number of items in row
+  static def returnTSV(it, number) {
+    if (it.size() != number) exit 1, "Malformed row in TSV file: ${it}, see --help for more information"
     return it
   }
 
@@ -224,10 +213,4 @@
     println "  `|____\\'    |_____/ \\__,_|_|  \\___|_|\\_\\ "
   }
 
-  // return TSV if it has the correct number of items in row
-  static def returnTSV(it, number) {
-    if (it.size() != number) exit 1, "Malformed row in TSV file: ${it}, see --help for more information"
-    return it
-  }
-
 }