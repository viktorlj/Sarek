--- conflicted
+++ resolved
@@ -11,7 +11,6 @@
     callsN-2.vcf    - at least one caller gives a call (union of records)
 The template VCF files is for a header
 Usage:
-<<<<<<< HEAD
     majorityVote.py -v set1.vcf,set2.vcf,set3.vcf,... -e etalon.vcf
     etalon.vcf contains the expected calls
 """
@@ -126,33 +125,6 @@
             callsInAtN.add(record)
     #print callsInAtN
     return callsInAtN
-=======
-    majorityVote.py -v set1.vcf,set2.vcf,set3.vcf,... -t template
-"""
-
-
-@click.command(context_settings = dict( help_option_names = ['-h', '--help'] ))
-@click.option('--vcfRecords',  '-v', type=str, help='List of VCF files to merge', required=True)
-@click.option('--template',  '-t', type=str, help='Template VCF with metadata (records ignored)', required=True)
-def mergeVCFs(vcfrecords,template):
-    vcfFiles = vcfrecords.split(",")
-    # having N input VCF files we will need N writers as well
-    writers = []
-    for voteN in range(1,len(vcfFiles)+1):
-        writers.append( vcf.Writer( open("calls_"+str(voteN)+".vcf","w"),vcf.Reader(open(template, 'r'))))
-    # get readers for VCF files
-    readers = []
-    for r in vcfFiles:
-        readers.append( vcf.Reader(open(r, 'r')))
-
-    for records in utils.walk_together( *readers ):
-        # count the number of non-empty records
-        count = len(filter(None, records))
-        toWrite = next(item for item in records if item is not None)
-        for i in range(0,count):
-            writers[i].write_record(toWrite)
->>>>>>> 77a138ac
-
 
 if __name__ == "__main__":
         mergeVCFs()