#!/bin/bash
set -xeuo pipefail

GENOME="smallGRCh37"
PROFILE="singularity"
TEST="ALL"
TRAVIS=${TRAVIS:-false}
SAMPLE="data/tsv/tiny.tsv"

while [[ $# -gt 0 ]]
do
  key="$1"
  case $key in
    -g|--genome)
    GENOME="$2"
    shift
    ;;
    -p|--profile)
    PROFILE="$2"
    shift
    ;;
    -s|--sample)
    SAMPLE="$2"
    shift
    ;;
    -t|--test)
    TEST="$2"
    shift
    ;;
    *) # unknown option
    ;;
  esac
  shift
done

function nf_test() {
  echo "$(tput setaf 1)nextflow run $@ -profile $PROFILE --genome $GENOME -resume --verbose$(tput sgr0)"
  nextflow run "$@" -profile "$PROFILE" --genome $GENOME -resume --verbose
}

# Build references only for smallGRCh37
if [[ "$GENOME" == "smallGRCh37" ]] && [[ "$TEST" != "BUILDCONTAINERS" ]]
then
  nf_test buildReferences.nf --download

<<<<<<< HEAD
  # Remove images only on TRAVIS
  if [[ "$PROFILE" == "dockerTest" ]] && [[ "$TRAVIS" == true ]]
  then
    docker rmi -f maxulysse/igvtools:1.1
  elif [[ "$PROFILE" == singularityTest ]] && [[ "$TRAVIS" == true ]]
  then
    rm -rf work/singularity/igvtools-1.1.img
  fi
=======
# Remove images only on TRAVIS
if [[ "$PROFILE" == "docker" ]] && [[ "$TRAVIS" == true ]]
then
  docker rmi -f maxulysse/igvtools:1.1
elif [[ "$PROFILE" == singularity ]] && [[ "$TRAVIS" == true ]]
then
  rm -rf work/singularity/igvtools-1.1.img
>>>>>>> 0ae9de1b
fi

if [[ "$TEST" = "MAPPING" ]] || [[ "$TEST" = "ALL" ]]
then
  nf_test . --step preprocessing --sample $SAMPLE
fi

if [[ "$TEST" = "REALIGN" ]] || [[ "$TEST" = "ALL" ]]
then
  nf_test . --step preprocessing --sample $SAMPLE
  nf_test . --step realign --noReports
  nf_test . --step realign --tools HaplotypeCaller
  nf_test . --step realign --tools HaplotypeCaller --noReports --noGVCF
fi

if [[ "$TEST" = "RECALIBRATE" ]] || [[ "$TEST" = "ALL" ]]
then
  nf_test . --step preprocessing --sample $SAMPLE
  nf_test . --step recalibrate --noReports
  nf_test . --step recalibrate --tools FreeBayes,HaplotypeCaller,MuTect1,MuTect2,Strelka
  # Test whether restarting from an already recalibrated BAM works
  nf_test . --step skipPreprocessing --tools Strelka --noReports
fi

if [[ "$TEST" = "ANNOTATEVEP" ]] || [[ "$TEST" = "ALL" ]]
then
  nf_test . --step preprocessing --sample data/tsv/tiny-single-manta.tsv --tools Manta
  nf_test . --step preprocessing --sample data/tsv/tiny-manta.tsv --tools Manta
  nf_test . --step preprocessing --sample $SAMPLE --tools MuTect2,Strelka

  # Remove images only on TRAVIS
  if [[ "$PROFILE" == "docker" ]] && [[ "$TRAVIS" == true ]]
  then
    docker rmi -f maxulysse/fastqc:1.1 maxulysse/gatk:1.0 maxulysse/gatk:1.1 maxulysse/mapreads:1.1 maxulysse/picard:1.1 maxulysse/runmanta:dev maxulysse/samtools:1.1 maxulysse/strelka:dev
  elif [[ "$PROFILE" == "singularity" ]] && [[ "$TRAVIS" == true ]]
  then
    rm -rf work/singularity/fastqc-1.1.img work/singularity/gatk-1.0.img work/singularity/gatk-1.1.img work/singularity/mapreads-1.1.img work/singularity/picard-1.1.img work/singularity/runmanta-dev.img work/singularity/samtools-1.1.img work/singularity/strelka-dev.img
  fi
  nf_test . --step annotate --tools VEP --annotateTools Manta,Strelka
  nf_test . --step annotate --tools VEP --annotateVCF VariantCalling/Manta/Manta_9876T_vs_1234N.diploidSV.vcf.gz,VariantCalling/Manta/Manta_9876T_vs_1234N.somaticSV.vcf.gz --noReports
  nf_test . --step annotate --tools VEP --annotateVCF VariantCalling/Manta/Manta_9876T_vs_1234N.diploidSV.vcf.gz --noReports
fi

if [[ "$TEST" = "ANNOTATESNPEFF" ]] || [[ "$TEST" = "ALL" ]]
then
  nf_test . --step preprocessing --sample data/tsv/tiny-single-manta.tsv --tools Manta
  nf_test . --step preprocessing --sample data/tsv/tiny-manta.tsv --tools Manta
  nf_test . --step preprocessing --sample $SAMPLE --tools MuTect2,Strelka

  # Remove images only on TRAVIS
  if [[ "$PROFILE" == "docker" ]] && [[ "$TRAVIS" == true ]]
  then
    docker rmi -f maxulysse/fastqc:1.1 maxulysse/gatk:1.0 maxulysse/gatk:1.1 maxulysse/mapreads:1.1 maxulysse/picard:1.1 maxulysse/runmanta:dev maxulysse/samtools:1.1 maxulysse/strelka:dev
  elif [[ "$PROFILE" == "singularity" ]] && [[ "$TRAVIS" == true ]]
  then
    rm -rf work/singularity/fastqc-1.1.img work/singularity/gatk-1.0.img work/singularity/gatk-1.1.img work/singularity/mapreads-1.1.img work/singularity/picard-1.1.img work/singularity/runmanta-dev.img work/singularity/samtools-1.1.img work/singularity/strelka-dev.img
  fi
  nf_test . --step annotate --tools snpEff --annotateTools Manta,Strelka
  nf_test . --step annotate --tools snpEff --annotateVCF VariantCalling/Manta/Manta_9876T_vs_1234N.diploidSV.vcf.gz,VariantCalling/Manta/Manta_9876T_vs_1234N.somaticSV.vcf.gz --noReports
  nf_test . --step annotate --tools snpEff --annotateVCF VariantCalling/Manta/Manta_9876T_vs_1234N.diploidSV.vcf.gz --noReports
fi

if [[ "$TEST" = "BUILDCONTAINERS" ]] || [[ "$TEST" = "ALL" ]]
then
  nf_test buildContainers.nf --docker --containers bcftools,fastqc,gatk,htslib,igvtools,mapreads,multiqc,mutect1,picard,qualimap,runallelecount,runascat,runconvertallelecounts,runmanta,samtools,strelka,snpeff,vep
fi<|MERGE_RESOLUTION|>--- conflicted
+++ resolved
@@ -43,7 +43,6 @@
 then
   nf_test buildReferences.nf --download
 
-<<<<<<< HEAD
   # Remove images only on TRAVIS
   if [[ "$PROFILE" == "dockerTest" ]] && [[ "$TRAVIS" == true ]]
   then
@@ -52,15 +51,6 @@
   then
     rm -rf work/singularity/igvtools-1.1.img
   fi
-=======
-# Remove images only on TRAVIS
-if [[ "$PROFILE" == "docker" ]] && [[ "$TRAVIS" == true ]]
-then
-  docker rmi -f maxulysse/igvtools:1.1
-elif [[ "$PROFILE" == singularity ]] && [[ "$TRAVIS" == true ]]
-then
-  rm -rf work/singularity/igvtools-1.1.img
->>>>>>> 0ae9de1b
 fi
 
 if [[ "$TEST" = "MAPPING" ]] || [[ "$TEST" = "ALL" ]]
