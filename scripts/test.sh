--- conflicted
+++ resolved
@@ -84,13 +84,8 @@
   # Remove images only on TRAVIS
   if [[ "$PROFILE" == "docker" ]] && [[ "$TRAVIS" == true ]]
   then
-<<<<<<< HEAD
-    docker rmi -f maxulysse/fastqc:1.1 maxulysse/gatk:1.0 maxulysse/gatk:1.1 maxulysse/mapreads:1.1 maxulysse/picard:1.1 maxulysse/runmanta:1.1 maxulysse/samtools:1.1 maxulysse/strelka:1.1
+    docker rmi -f maxulysse/fastqc:1.1 maxulysse/gatk:1.0 maxulysse/gatk:1.1 maxulysse/mapreads:1.1 maxulysse/picard:1.1 maxulysse/runmanta:dev maxulysse/samtools:1.1 maxulysse/strelka:dev
   elif [[ "$PROFILE" == "singularity" ]] && [[ "$TRAVIS" == true ]]
-=======
-    docker rmi -f maxulysse/fastqc:1.1 maxulysse/gatk:1.0 maxulysse/gatk:1.1 maxulysse/mapreads:1.1 maxulysse/picard:1.1 maxulysse/runmanta:dev maxulysse/samtools:1.1 maxulysse/strelka:dev
-  elif [[ "$PROFILE" == "singularityTest" ]] && [[ "$TRAVIS" == true ]]
->>>>>>> 4abb89b1
   then
     rm -rf work/singularity/fastqc-1.1.img work/singularity/gatk-1.0.img work/singularity/gatk-1.1.img work/singularity/mapreads-1.1.img work/singularity/picard-1.1.img work/singularity/runmanta-dev.img work/singularity/samtools-1.1.img work/singularity/strelka-dev.img
   fi
@@ -108,13 +103,8 @@
   # Remove images only on TRAVIS
   if [[ "$PROFILE" == "docker" ]] && [[ "$TRAVIS" == true ]]
   then
-<<<<<<< HEAD
-    docker rmi -f maxulysse/fastqc:1.1 maxulysse/gatk:1.0 maxulysse/gatk:1.1 maxulysse/mapreads:1.1 maxulysse/picard:1.1 maxulysse/runmanta:1.1 maxulysse/samtools:1.1 maxulysse/strelka:1.1
+    docker rmi -f maxulysse/fastqc:1.1 maxulysse/gatk:1.0 maxulysse/gatk:1.1 maxulysse/mapreads:1.1 maxulysse/picard:1.1 maxulysse/runmanta:dev maxulysse/samtools:1.1 maxulysse/strelka:dev
   elif [[ "$PROFILE" == "singularity" ]] && [[ "$TRAVIS" == true ]]
-=======
-    docker rmi -f maxulysse/fastqc:1.1 maxulysse/gatk:1.0 maxulysse/gatk:1.1 maxulysse/mapreads:1.1 maxulysse/picard:1.1 maxulysse/runmanta:dev maxulysse/samtools:1.1 maxulysse/strelka:dev
-  elif [[ "$PROFILE" == "singularityTest" ]] && [[ "$TRAVIS" == true ]]
->>>>>>> 4abb89b1
   then
     rm -rf work/singularity/fastqc-1.1.img work/singularity/gatk-1.0.img work/singularity/gatk-1.1.img work/singularity/mapreads-1.1.img work/singularity/picard-1.1.img work/singularity/runmanta-dev.img work/singularity/samtools-1.1.img work/singularity/strelka-dev.img
   fi
