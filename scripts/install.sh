--- conflicted
+++ resolved
@@ -7,14 +7,6 @@
   case $key in
     -t|--tool)
     TOOL="$2"
-<<<<<<< HEAD
-    shift
-    ;;
-    *) # unknown option
-    ;;
-  esac
-  shift
-=======
     shift # past argument
     shift # past value
     ;;
@@ -22,7 +14,6 @@
     shift # past argument
     ;;
   esac
->>>>>>> 0c8055d0
 done
 
 # Install Nextflow
