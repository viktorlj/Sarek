# Workflow processes

Several processes are run within the workflow. We divide them for the moment into 3 main steps:

## Preprocessing [Stable]:

- MapReads - Map reads with BWA
- MergeBams - Merge BAMs if multilane samples
- MarkDuplicates - Mark Duplicates with Picard
- RealignerTargetCreator - Create realignment target intervals
- IndelRealigner - Realign BAMs as T/N pair
- CreateRecalibrationTable - Create Recalibration Table with BaseRecalibrator
- RecalibrateBam - Recalibrate Bam with PrintReads

## Variant Calling:

<<<<<<< HEAD
- RunHaplotypecaller - Run HaplotypeCaller for GermLine Variant Calling (Parrallelized processes) [Stable]
- RunMutect1 - Run MuTect1 for Variant Calling (Parrallelized processes) [Stable]
- RunMutect2 - Run MuTect2 for Variant Calling (Parrallelized processes) [Stable]
- RunFreeBayes - Run FreeBayes for Variant Calling (Parrallelized processes) [Working]
- ConcatVCF - Merge results from HaplotypeCaller, MuTect1 and MuTect2 parrallelized processes [Stable]
- RunStrelka - Run Strelka for Variant Calling [Stable]
- RunSingleStrelka - Run Strelka for Germline Variant Calling
- RunManta - Run Manta for Structural Variant Calling [Need more tests]
- RunSingleManta - Run Manta for Structural Variant Variant Calling
- RunAlleleCount - Run AlleleCount to prepare for Ascat [Stable]
- RunConvertAlleleCounts - Run convertAlleleCounts to prepare for Ascat [Stable]
- RunAscat - Run Ascat for CNV [Stable]
=======
- CreateIntervalBeds - Create and sort intervals into bed files
- RunHaplotypecaller - Run HaplotypeCaller for GermLine Variant Calling (Parallelized processes)
- RunGenotypeGVCFs - Run HaplotypeCaller for GermLine Variant Calling (Parallelized processes)
- RunMutect1 - Run MuTect1 for Variant Calling (Parallelized processes)
- RunMutect2 - Run MuTect2 for Variant Calling (Parallelized processes)
- RunFreeBayes - Run FreeBayes for Variant Calling (Parallelized processes)
- ConcatVCF - Merge results from HaplotypeCaller, MuTect1 and MuTect2
- RunStrelka - Run Strelka for Variant Calling
- RunManta - Run Manta for Structural Variant Calling
- RunSingleManta - Run Manta for Single Structural Variant Calling
- RunAlleleCount - Run AlleleCount to prepare for ASCAT
- RunConvertAlleleCounts - Run convertAlleleCounts to prepare for ASCAT
- RunAscat - Run ASCAT for CNV
>>>>>>> d119425a

## Report and QC:

- RunFastQC - Run FastQC for QC on fastq files
- RunSamtoolsStats - Run Samtools stats on recalibrated BAM files
- RunBamQC - Run qualimap BamQC on recalibrated BAM files
- RunBcftoolsStats - Run BCFTools stats on vcf before annotation
- RunBcftoolsStats - Run BCFTools stats on vcf files
- GenerateMultiQCconfig - Generate a config file for MultiQC
- RunMultiQC - Run MultiQC for report and QC

## Annotation:

- RunSnpeff - Run snpEff for annotation of vcf files
- RunVEP - Run VEP for annotation of vcf files

--------------------------------------------------------------------------------

[![](images/SciLifeLab_logo.png "SciLifeLab")][scilifelab-link]
[![](images/NGI_logo.png "NGI")][ngi-link]
[![](images/NBIS_logo.png "NBIS")][nbis-link]

[nbis-link]: https://www.nbis.se/
[ngi-link]: https://ngisweden.scilifelab.se/
[scilifelab-link]: https://www.scilifelab.se/<|MERGE_RESOLUTION|>--- conflicted
+++ resolved
@@ -14,20 +14,6 @@
 
 ## Variant Calling:
 
-<<<<<<< HEAD
-- RunHaplotypecaller - Run HaplotypeCaller for GermLine Variant Calling (Parrallelized processes) [Stable]
-- RunMutect1 - Run MuTect1 for Variant Calling (Parrallelized processes) [Stable]
-- RunMutect2 - Run MuTect2 for Variant Calling (Parrallelized processes) [Stable]
-- RunFreeBayes - Run FreeBayes for Variant Calling (Parrallelized processes) [Working]
-- ConcatVCF - Merge results from HaplotypeCaller, MuTect1 and MuTect2 parrallelized processes [Stable]
-- RunStrelka - Run Strelka for Variant Calling [Stable]
-- RunSingleStrelka - Run Strelka for Germline Variant Calling
-- RunManta - Run Manta for Structural Variant Calling [Need more tests]
-- RunSingleManta - Run Manta for Structural Variant Variant Calling
-- RunAlleleCount - Run AlleleCount to prepare for Ascat [Stable]
-- RunConvertAlleleCounts - Run convertAlleleCounts to prepare for Ascat [Stable]
-- RunAscat - Run Ascat for CNV [Stable]
-=======
 - CreateIntervalBeds - Create and sort intervals into bed files
 - RunHaplotypecaller - Run HaplotypeCaller for GermLine Variant Calling (Parallelized processes)
 - RunGenotypeGVCFs - Run HaplotypeCaller for GermLine Variant Calling (Parallelized processes)
@@ -36,12 +22,12 @@
 - RunFreeBayes - Run FreeBayes for Variant Calling (Parallelized processes)
 - ConcatVCF - Merge results from HaplotypeCaller, MuTect1 and MuTect2
 - RunStrelka - Run Strelka for Variant Calling
+- RunSingleStrelka - Run Strelka for Germline Variant Calling
 - RunManta - Run Manta for Structural Variant Calling
 - RunSingleManta - Run Manta for Single Structural Variant Calling
 - RunAlleleCount - Run AlleleCount to prepare for ASCAT
 - RunConvertAlleleCounts - Run convertAlleleCounts to prepare for ASCAT
 - RunAscat - Run ASCAT for CNV
->>>>>>> d119425a
 
 ## Report and QC:
 
