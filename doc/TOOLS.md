--- conflicted
+++ resolved
@@ -7,17 +7,10 @@
 - **[FastQC][fastqc-link]** 0.11.5
 - **[FreeBayes][freebayes-link]** 1.1.0
 - **[GATK][gatk-link]** 3.7
-<<<<<<< HEAD
-- gcc 4.9.2
-- java jdk 8 (we do need jdk7 for MuTect1)
-- **[Manta][manta-link]** 1.0.3
-- **[MultiQC][multiqc-link]** 1.1
-=======
 - **[HTSlib][htslib-link]** 1.4
 - **[IGVTools][igvtools-link]** 2.3.91
 - **[Manta][manta-link]** 1.1.1
-- **[MultiQC][multiqc-link]** 1.0
->>>>>>> d119425a
+- **[MultiQC][multiqc-link]** 1.1
 - **[MuTect1][mutect1-link]** 1.5
 - **[Nextflow][nextflow-link]** >= 0.25.0
 - **[Picard][picard-link]** 2.0.1
