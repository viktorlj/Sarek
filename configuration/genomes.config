/*
vim: syntax=groovy
-*- mode: groovy;-*-
 * -------------------------------------------------
 * Nextflow config file for CAW project
 * -------------------------------------------------
 * Path to reference files
 * -------------------------------------------------
 * Imported under all Nextflow profiles in
 * nextflow.config
 * -------------------------------------------------
 * Modify to add specific versions of genomes
 * -------------------------------------------------
 */

params {
  genomes {
    'GRCh37' {
<<<<<<< HEAD
      acLoci      = "${params.genome_base}/1000G_phase3_20130502_SNP_maf0.3.loci"
      cosmic      = "${params.genome_base}/b37_cosmic_v74.noCHR.sort.4.1.vcf"
=======
      bundleDir   = '/sw/data/uppnex/ToolBox/ReferenceAssemblies/hg38make/bundle/2.8/b37'
      acLoci      = "$bundleDir/1000G_phase3_20130502_SNP_maf0.3.loci"
      cosmic      = "$bundleDir/GRCh37_Cosmic_v83.vcf"
>>>>>>> 9ed63b14
      cosmicIndex = "${cosmic}.idx"
      dbsnp       = "${params.genome_base}/dbsnp_138.b37.vcf"
      dbsnpIndex  = "${dbsnp}.idx"
      genomeFile  = "${params.genome_base}/human_g1k_v37_decoy.fasta"
      bwaIndex    = "${genomeFile}.{amb,ann,bwt,pac,sa}"
      genomeDict  = "${params.genome_base}/human_g1k_v37_decoy.dict"
      genomeIndex = "${genomeFile}.fai"
      intervals   = "${params.genome_base}/wgs_calling_regions_CAW.list"
      knownIndels = "${params.genome_base}/{1000G_phase1,Mills_and_1000G_gold_standard}.indels.b37.vcf"
      knownIndelsIndex = "${params.genome_base}/{1000G_phase1,Mills_and_1000G_gold_standard}.indels.b37.vcf.idx"
      snpeffDb    = "GRCh37.75"
    }
    'GRCh38' {
      acLoci        = "${params.genome_base}/1000G_phase3_GRCh38_maf0.3.loci"
      cosmic        = "${params.genome_base}/COSMICv80.vcf"
      cosmicIndex   = "${cosmic}.idx"
      dbsnp         = "${params.genome_base}/dbsnp_146.hg38.vcf.gz"
      dbsnpIndex    = "${dbsnp}.tbi"
      genomeFile    = "${params.genome_base}/Homo_sapiens_assembly38.fasta"
      genomeDict    = "${params.genome_base}/Homo_sapiens_assembly38.dict"
      genomeIndex   = "${genomeFile}.fai"
      bwaIndex      = "${genomeFile}.64.{amb,ann,bwt,pac,sa,alt}"
      intervals     = "${params.genome_base}/wgs_calling_regions.hg38.bed"
      knownIndels   = "${params.genome_base}/{Mills_and_1000G_gold_standard.indels.hg38,beta/Homo_sapiens_assembly38.known_indels}.vcf.gz"
      knownIndelsIndex = "${params.genome_base}/{Mills_and_1000G_gold_standard.indels.hg38,beta/Homo_sapiens_assembly38.known_indels}.vcf.gz.tbi"
      snpeffDb      = "GRCh38.86"
    }
    'smallGRCh37' {
      acLoci      = "${params.genome_base}/1000G_phase3_20130502_SNP_maf0.3.small.loci"
      cosmic      = "${params.genome_base}/b37_cosmic_v74.noCHR.sort.4.1.small.vcf"
      cosmicIndex = "${cosmic}.idx"
      dbsnp       = "${params.genome_base}/dbsnp_138.b37.small.vcf"
      dbsnpIndex  = "${dbsnp}.idx"
      genomeFile  = "${params.genome_base}/human_g1k_v37_decoy.small.fasta"
      bwaIndex    = "${genomeFile}.{amb,ann,bwt,pac,sa}"
      genomeDict  = "${params.genome_base}/human_g1k_v37_decoy.small.dict"
      genomeIndex = "${genomeFile}.fai"
      intervals   = "${params.genome_base}/small.intervals"
      knownIndels = "${params.genome_base}/{1000G_phase1,Mills_and_1000G_gold_standard}.indels.b37.small.vcf"
      knownIndelsIndex = "${params.genome_base}/{1000G_phase1,Mills_and_1000G_gold_standard}.indels.b37.small.vcf.idx"
      snpeffDb    = "GRCh37.75"
    }
  }
}<|MERGE_RESOLUTION|>--- conflicted
+++ resolved
@@ -16,14 +16,8 @@
 params {
   genomes {
     'GRCh37' {
-<<<<<<< HEAD
       acLoci      = "${params.genome_base}/1000G_phase3_20130502_SNP_maf0.3.loci"
-      cosmic      = "${params.genome_base}/b37_cosmic_v74.noCHR.sort.4.1.vcf"
-=======
-      bundleDir   = '/sw/data/uppnex/ToolBox/ReferenceAssemblies/hg38make/bundle/2.8/b37'
-      acLoci      = "$bundleDir/1000G_phase3_20130502_SNP_maf0.3.loci"
-      cosmic      = "$bundleDir/GRCh37_Cosmic_v83.vcf"
->>>>>>> 9ed63b14
+      cosmic      = "${params.genome_base}/GRCh37_Cosmic_v83.vcf"
       cosmicIndex = "${cosmic}.idx"
       dbsnp       = "${params.genome_base}/dbsnp_138.b37.vcf"
       dbsnpIndex  = "${dbsnp}.idx"
