--- conflicted
+++ resolved
@@ -33,26 +33,15 @@
   $RunConvertAlleleCounts.container   = 'docker://maxulysse/runconvertallelecounts:1.1'
   $RunFastQC.container                = 'docker://maxulysse/fastqc:1.1'
   $RunFreeBayes.container             = 'docker://maxulysse/freebayes:1.1'
-<<<<<<< HEAD
   $RunGenotypeGVCFs.container         = 'docker://maxulysse/gatk:dev'
   $RunHaplotypecaller.container       = 'docker://maxulysse/gatk:dev'
   $RunManta.container                 = 'docker://maxulysse/caw:dev'
-  $RunMultiQC.container               = 'docker://maxulysse/multiqc:1.1'
+  $RunMultiQC.container               = 'docker://maxulysse/multiqc:dev'
   $RunMutect1.container               = 'docker://maxulysse/mutect1:1.1'
   $RunMutect2.container               = 'docker://maxulysse/gatk:dev'
   $RunSamtoolsStats.container         = 'docker://maxulysse/caw:dev'
   $RunSingleManta.container           = 'docker://maxulysse/caw:dev'
   $RunSingleStrelka.container         = 'docker://maxulysse/caw:dev'
-=======
-  $RunHaplotypecaller.container       = 'docker://maxulysse/gatk:dev'
-  $RunGenotypeGVCFs.container         = 'docker://maxulysse/gatk:dev'
-  $RunManta.container                 = 'docker://maxulysse/caw:dev'
-  $RunSingleManta.container           = 'docker://maxulysse/caw:dev'
-  $RunMultiQC.container               = 'docker://maxulysse/multiqc:dev'
-  $RunMutect1.container               = 'docker://maxulysse/mutect1:1.1'
-  $RunMutect2.container               = 'docker://maxulysse/gatk:dev'
-  $RunSamtoolsStats.container         = 'docker://maxulysse/caw:dev'
->>>>>>> fabc1306
   $RunSnpeff.container = {params.genome == "GRCh38" ? 'docker://maxulysse/snpeffgrch38:1.1' : 'docker://maxulysse/snpeffgrch37:1.1'}
   $RunStrelka.container               = 'docker://maxulysse/caw:dev'
   $RunVEP.container = {params.genome == "GRCh38" ? 'docker://maxulysse/vepgrch38:1.1' : 'docker://maxulysse/vepgrch37:1.1'}
