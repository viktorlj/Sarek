--- conflicted
+++ resolved
@@ -15,14 +15,6 @@
 
 params {
   genome = 'smallGRCh37'
-<<<<<<< HEAD
-=======
-  genomes {
-    'smallGRCh37' {
-      vardictHome = "/dev/null"
-    }
-  }
->>>>>>> 7b409e95
 }
 
 process {
