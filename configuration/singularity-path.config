/*
vim: syntax=groovy
-*- mode: groovy;-*-
 * -------------------------------------------------
 * Nextflow config file for CAW project
 * -------------------------------------------------
 * Paths to Singularity images for every process
 * No image will be pulled automatically
 * Need to transfer and set up images before
 * -------------------------------------------------
 */

singularity {
  enabled = true
}

process {
  $BuildBWAindexes.container          = 'containers/caw-dev.img'
  $BuildPicardIndex.container         = 'containers/picard-1.1.img'
  $BuildSAMToolsIndex.container       = 'containers/caw-dev.img'
  $BuildVCFIndex.container            = 'containers/igvtools-1.1.img'
  $ConcatVCF.container                = 'containers/caw-dev.img'
  $CreateRecalibrationTable.container = 'containers/gatk-dev.img'
<<<<<<< HEAD
  $GenerateMultiQCconfig.container    = 'containers/multiqc-1.1.img'
=======
>>>>>>> fabc1306
  $IndelRealigner.container           = 'containers/gatk-dev.img'
  $MapReads.container                 = 'containers/caw-dev.img'
  $MarkDuplicates.container           = 'containers/picard-1.1.img'
  $MergeBams.container                = 'containers/caw-dev.img'
  $RealignerTargetCreator.container   = 'containers/gatk-dev.img'
  $RecalibrateBam.container           = 'containers/gatk-dev.img'
  $RunAlleleCount.container           = 'containers/runallelecount-1.1.img'
  $RunAscat.container                 = 'containers/runascat-1.1.img'
  $RunBamQC.container                 = 'containers/qualimap-1.1.img'
  $RunBcftoolsStats.container         = 'containers/caw-dev.img'
  $RunConvertAlleleCounts.container   = 'containers/runconvertallelecounts-1.1.img'
  $RunFastQC.container                = 'containers/fastqc-1.1.img'
  $RunFreeBayes.container             = 'containers/freebayes-1.1.img'
  $RunGenotypeGVCFs.container         = 'containers/gatk-dev.img'
  $RunHaplotypecaller.container       = 'containers/gatk-dev.img'
  $RunManta.container                 = 'containers/caw-dev.img'
<<<<<<< HEAD
  $RunMultiQC.container               = 'containers/multiqc-1.1.img'
  $RunMutect1.container               = 'containers/mutect1-1.1.img'
  $RunMutect2.container               = 'containers/gatk-dev.img'
  $RunSamtoolsStats.container         = 'containers/caw-dev.img'
  $RunSingleManta.container           = 'containers/caw-dev.img'
  $RunSingleStrelka.container         = 'containers/caw-dev.img'
=======
  $RunSingleManta.container           = 'containers/caw-dev.img'
  $RunMultiQC.container               = 'containers/multiqc-dev.img'
  $GenerateMultiQCconfig.container    = 'containers/multiqc-dev.img'
  $RunMutect1.container               = 'containers/mutect1-1.1.img'
  $RunMutect2.container               = 'containers/gatk-dev.img'
  $RunSamtoolsStats.container         = 'containers/caw-dev.img'
>>>>>>> fabc1306
  $RunSnpeff.container                = {params.genome == "GRCh38" ? 'containers/snpeffgrch38-1.1.img' : 'containers/snpeffgrch37-1.1.img'}
  $RunStrelka.container               = 'containers/caw-dev.img'
  $RunVEP.container                   = {params.genome == "GRCh38" ? 'containers/vepgrch38-1.1.img' : 'containers/vepgrch37-1.1.img'}
}<|MERGE_RESOLUTION|>--- conflicted
+++ resolved
@@ -21,10 +21,7 @@
   $BuildVCFIndex.container            = 'containers/igvtools-1.1.img'
   $ConcatVCF.container                = 'containers/caw-dev.img'
   $CreateRecalibrationTable.container = 'containers/gatk-dev.img'
-<<<<<<< HEAD
-  $GenerateMultiQCconfig.container    = 'containers/multiqc-1.1.img'
-=======
->>>>>>> fabc1306
+  $GenerateMultiQCconfig.container    = 'containers/multiqc-dev.img'
   $IndelRealigner.container           = 'containers/gatk-dev.img'
   $MapReads.container                 = 'containers/caw-dev.img'
   $MarkDuplicates.container           = 'containers/picard-1.1.img'
@@ -41,21 +38,12 @@
   $RunGenotypeGVCFs.container         = 'containers/gatk-dev.img'
   $RunHaplotypecaller.container       = 'containers/gatk-dev.img'
   $RunManta.container                 = 'containers/caw-dev.img'
-<<<<<<< HEAD
-  $RunMultiQC.container               = 'containers/multiqc-1.1.img'
+  $RunMultiQC.container               = 'containers/multiqc-dev.img'
   $RunMutect1.container               = 'containers/mutect1-1.1.img'
   $RunMutect2.container               = 'containers/gatk-dev.img'
   $RunSamtoolsStats.container         = 'containers/caw-dev.img'
   $RunSingleManta.container           = 'containers/caw-dev.img'
   $RunSingleStrelka.container         = 'containers/caw-dev.img'
-=======
-  $RunSingleManta.container           = 'containers/caw-dev.img'
-  $RunMultiQC.container               = 'containers/multiqc-dev.img'
-  $GenerateMultiQCconfig.container    = 'containers/multiqc-dev.img'
-  $RunMutect1.container               = 'containers/mutect1-1.1.img'
-  $RunMutect2.container               = 'containers/gatk-dev.img'
-  $RunSamtoolsStats.container         = 'containers/caw-dev.img'
->>>>>>> fabc1306
   $RunSnpeff.container                = {params.genome == "GRCh38" ? 'containers/snpeffgrch38-1.1.img' : 'containers/snpeffgrch37-1.1.img'}
   $RunStrelka.container               = 'containers/caw-dev.img'
   $RunVEP.container                   = {params.genome == "GRCh38" ? 'containers/vepgrch38-1.1.img' : 'containers/vepgrch37-1.1.img'}
