--- conflicted
+++ resolved
@@ -55,7 +55,7 @@
     module = ['bioinfo-tools', 'java/sun_jdk1.8.0_92']
     time = {params.runTime * task.attempt}
     cpus = 1
-    memory = {params.singleCPUMem * 4 *task.attempt}
+    memory = {params.singleCPUMem * 8 *task.attempt}
   }
   $RunMutect1 {
     module = ['bioinfo-tools', 'java/sun_jdk1.7.0_25', 'mutect/1.1.5']
@@ -103,45 +103,6 @@
     module = ['bioinfo-tools', 'MultiQC/0.8']
     errorStrategy = { task.exitStatus == 143 ? 'retry' : 'ignore' }
   }
-
-<<<<<<< HEAD
-=======
-  // time for specific process
-  $MapReads.time = {params.runTime * task.attempt}
-  $MergeBams.time = {params.runTime * task.attempt}
-  $MarkDuplicates.time = {params.runTime * task.attempt}
-  $CreateIntervals.time = {params.runTime * task.attempt}
-  $RealignBams.time = {params.runTime * task.attempt}
-  $CreateRecalibrationTable.time = {params.runTime * task.attempt}
-  $RecalibrateBam.time = {params.runTime * task.attempt}
-  $RunHaplotypecaller.time = {params.runTime * task.attempt}
-  $RunMutect1.time = {params.runTime * task.attempt}
-  $RunMutect2.time = {params.runTime * task.attempt}
-  $RunVardict.time = {params.runTime * task.attempt}
-  $RunStrelka.time = {params.runTime * task.attempt}
-
-  // cpus for specific process
-  $MergeBams.cpus = 1
-  $MarkDuplicates.cpus = 1
-  $RunHaplotypecaller.cpus = 1
-  $RunMutect1.cpus = 1
-  $RunMutect2.cpus = 1
-  $RunVardict.cpus = 1
-  $RunAlleleCount.cpus = 1
-  $RunConvertAlleleCounts.cpus = 1
-  $RunAscat.cpus = 1
-
-  // memory for specific process
-  $MergeBams.memory = {params.singleCPUMem * task.attempt}
-  $MarkDuplicates.memory = {params.singleCPUMem * 8 * task.attempt}
-  $RunHaplotypecaller.memory = {params.singleCPUMem * 8 *task.attempt}
-  $RunMutect1.memory = {params.singleCPUMem * 2 * task.attempt}
-  $RunMutect2.memory = {params.singleCPUMem * 2 * task.attempt}
-  $RunVardict.memory = {params.singleCPUMem * 4 * task.attempt}
-  $RunAlleleCount.memory = {params.singleCPUMem * 2 * task.attempt}
-  $RunConvertAlleleCounts.memory = {params.singleCPUMem * 2 * task.attempt}
-  $RunAscat.memory = {params.singleCPUMem * 2 * task.attempt}
->>>>>>> efc67f00
 }
 
 params {
