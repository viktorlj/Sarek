--- conflicted
+++ resolved
@@ -6,7 +6,7 @@
  * working on milou (UPPMAX)
  * -------------------------------------------------
  * Should be saved either within CAW installation
- * as nextflow.config, or with Nextflow installation 
+ * as nextflow.config, or with Nextflow installation
  * as $NXF_HOME/config
  */
 
@@ -19,65 +19,6 @@
   maxRetries = 3
   maxErrors = '-1'
 
-<<<<<<< HEAD
-  // Environment modules for specific process
-  $MapReads.module = ['bioinfo-tools', 'bwa/0.7.13', 'samtools/1.3']
-  $MergeBams.module = ['bioinfo-tools', 'samtools/1.3']
-  $MarkDuplicates.module = ['bioinfo-tools', 'picard/1.118']
-  $CreateIntervals.module = ['java/sun_jdk1.8.0_40']
-  $RealignBams.module = ['java/sun_jdk1.8.0_40']
-  $CreateRecalibrationTable.module = ['java/sun_jdk1.8.0_40']
-  $RecalibrateBam.module = ['java/sun_jdk1.8.0_40']
-  $RunHaplotypecaller.module = ['bioinfo-tools', 'java/sun_jdk1.8.0_92']
-  $RunMutect1.module = ['bioinfo-tools', 'java/sun_jdk1.7.0_25', 'mutect/1.1.5']
-  $RunMutect2.module = ['bioinfo-tools', 'java/sun_jdk1.8.0_40']
-  $RunVardict.module = ['bioinfo-tools', 'java/sun_jdk1.8.0_40', 'R/3.2.3', 'gcc/4.9.2', 'perl/5.18.4']
-  $RunFreeBayes.module = ['bioinfo-tools', 'java/sun_jdk1.8.0_40', 'freebayes/1.0.2']
-  $ConcatVCF.module = ['bioinfo-tools', 'java/sun_jdk1.8.0_92']
-  $RunStrelka.module = ['bioinfo-tools']
-  $RunManta.module = ['bioinfo-tools', 'samtools/1.3', 'manta/1.0.0']
-  $RunAlleleCount.module = ['bioinfo-tools', 'alleleCount']
-  $RunAscat.module = ['R/3.2.3']
-
-  // time for specific process
-  $MapReads.time = {params.runTime * task.attempt}
-  $MergeBams.time = {params.runTime * task.attempt}
-  $MarkDuplicates.time = {params.runTime * task.attempt}
-  $CreateIntervals.time = {params.runTime * task.attempt}
-  $RealignBams.time = {params.runTime * task.attempt}
-  $CreateRecalibrationTable.time = {params.runTime * task.attempt}
-  $RecalibrateBam.time = {params.runTime * task.attempt}
-  $RunHaplotypecaller.time = {params.runTime * task.attempt}
-  $RunMutect1.time = {params.runTime * task.attempt}
-  $RunMutect2.time = {params.runTime * task.attempt}
-  $RunVardict.time = {params.runTime * task.attempt}
-  $RunFreeBayes.time = {params.runTime * task.attempt}
-  $RunStrelka.time = {params.runTime * task.attempt}
-
-  // cpus for specific process
-  $MergeBams.cpus = 1
-  $MarkDuplicates.cpus = 1
-  $RunHaplotypecaller.cpus = 1
-  $RunMutect1.cpus = 1
-  $RunMutect2.cpus = 1
-  $RunFreeBayes.cpus = 1
-  $RunVardict.cpus = 1
-  $RunAlleleCount.cpus = 1
-  $RunConvertAlleleCounts.cpus = 1
-  $RunAscat.cpus = 1
-
-  // memory for specific process
-  $MergeBams.memory = {params.singleCPUMem * task.attempt}
-  $MarkDuplicates.memory = {params.singleCPUMem * 8 * task.attempt}
-  $RunHaplotypecaller.memory = {params.singleCPUMem * 8 *task.attempt}
-  $RunMutect1.memory = {params.singleCPUMem * 2 * task.attempt}
-  $RunMutect2.memory = {params.singleCPUMem * 2 * task.attempt}
-  $RunFreeBayes.memory = {params.singleCPUMem * 4 * task.attempt}
-  $RunVardict.memory = {params.singleCPUMem * 4 * task.attempt}
-  $RunAlleleCount.memory = {params.singleCPUMem * 2 * task.attempt}
-  $RunConvertAlleleCounts.memory = {params.singleCPUMem * 2 * task.attempt}
-  $RunAscat.memory = {params.singleCPUMem * 2 * task.attempt}
-=======
   $RunFastQC {
     module = ['bioinfo-tools', 'FastQC/0.11.5']
     errorStrategy = { task.exitStatus == 143 ? 'retry' : 'ignore' }
@@ -132,6 +73,12 @@
     cpus = 1
     memory = {params.singleCPUMem * 2 * task.attempt}
   }
+  $RunFreeBayes {
+    module = ['bioinfo-tools', 'java/sun_jdk1.8.0_40', 'freebayes/1.0.2']
+    time = {params.runTime * task.attempt}
+    cpus = 1
+    memory = {params.singleCPUMem * 4 * task.attempt}
+  }
   $RunVardict {
     module = ['bioinfo-tools', 'java/sun_jdk1.8.0_40', 'R/3.2.3', 'gcc/4.9.2', 'perl/5.18.4']
     time = {params.runTime * task.attempt}
@@ -166,7 +113,6 @@
     module = ['bioinfo-tools', 'MultiQC/0.8']
     errorStrategy = { task.exitStatus == 143 ? 'retry' : 'ignore' }
   }
->>>>>>> ef01e248
 }
 
 params {
