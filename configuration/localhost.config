/*
vim: syntax=groovy
-*- mode: groovy;-*-
 * -------------------------------------------------
 * Nextflow config file for CAW project
 * working on a local host
 * Adjust CPU and memory requirements according to your needs
 * 
 * This setting is for a typical test laptop: 8 CPUs and 16G mem. 
 * If you have more memory and/or CPUs, adjust accordingly
 * Same also for large compute nodes.
 * 
 * -------------------------------------------------
 * Should be saved either within CAW installation
 * as nextflow.config, or with Nextflow installation
 * as $NXF_HOME/config
 */

env {
  NXF_OPTS="-Xms1g -Xmx4g"
  NXF_WORK="/scratch"
}

process {
  executor = 'local'
<<<<<<< HEAD
  cpus = 16
  memory = 110.GB
  time = 48.h
=======
  cpus = 8 			// this is the default for example when a multithreaded process uses all the available CPUs
  memory = 12.GB	// default assigned memory value for a single process
>>>>>>> 6c1de3cd

  errorStrategy = {task.exitStatus == 143 ? 'retry' : 'terminate'}
  maxRetries = 3
  maxErrors = '-1'
  maxForks = 1		// number of processess launched. If your process is using only a single CPU, and not that much memory, you can increase this value

  $RunFastQC {
    module = ['bioinfo-tools', 'FastQC/0.11.5']
    errorStrategy = { task.exitStatus == 143 ? 'retry' : 'ignore' }
  }
  $MapReads {
    module = ['bioinfo-tools', 'bwa/0.7.13', 'samtools/1.3']
    memory = {params.singleCPUMem * task.attempt}	
  }
  $MergeBams {
    module = ['bioinfo-tools', 'samtools/1.3']
    memory = {params.singleCPUMem * task.attempt}
  }
  $MarkDuplicates {
    module = ['bioinfo-tools', 'picard/2.0.1']
    cpus = 1
  }
  $CreateIntervals {
    module = ['bioinfo-tools', 'java/sun_jdk1.8.0_92', 'GATK/3.7']
  }
  $RealignBams {
    module = ['bioinfo-tools', 'java/sun_jdk1.8.0_92', 'GATK/3.7']
    cpus = 1
    memory = {params.singleCPUMem * task.attempt}
  }
  $CreateRecalibrationTable {
    module = ['bioinfo-tools', 'java/sun_jdk1.8.0_92', 'GATK/3.7']
    memory = {params.singleCPUMem * task.attempt}
  }
  $RecalibrateBam {
    module = ['bioinfo-tools', 'java/sun_jdk1.8.0_92', 'GATK/3.7']
    memory = {params.singleCPUMem * task.attempt}
  }
  $RunSamtoolsStats {
    module = ['bioinfo-tools', 'samtools/1.3']
    cpus = 1
  }
  $RunHaplotypecaller {
    module = ['bioinfo-tools', 'java/sun_jdk1.8.0_92', 'GATK/3.7']
    cpus = 1
    memory = {params.singleCPUMem * task.attempt * task.attempt } // this way the memory will increase quadratically as 8G, 32G, 72G
    maxForks = 8	// if you are running out of memory on a single node, due to task re-runs, decrease this value
  }
  $RunMutect1 {
    module = ['bioinfo-tools', 'java/sun_jdk1.7.0_25', 'mutect/1.1.5']
    cpus = 1
    maxForks = 8
    memory = {params.singleCPUMem * task.attempt}
  }
  $RunMutect2 {
    module = ['bioinfo-tools', 'java/sun_jdk1.8.0_92', 'GATK/3.7']
    cpus = 1
    maxForks = 8
    memory = {params.singleCPUMem * task.attempt}
  }
  $RunFreeBayes {
    module = ['bioinfo-tools', 'java/sun_jdk1.8.0_92', 'freebayes/1.0.2']
    cpus = 1
    maxForks = 8
    memory = {params.singleCPUMem * task.attempt}
  }
  $RunVardict {
    module = ['bioinfo-tools', 'java/sun_jdk1.8.0_92', 'R/3.2.3', 'gcc/4.9.2', 'perl/5.18.4']
    cpus = 1
    maxForks = 8
    memory = {params.singleCPUMem * task.attempt}
  }
  $ConcatVCF {
    module = ['bioinfo-tools', 'java/sun_jdk1.8.0_92', 'GATK/3.7']
    cpus = 1
  }
  $RunStrelka {
    module = ['bioinfo-tools', 'strelka/1.0.15']
  }
  $RunManta {
    module = ['bioinfo-tools', 'samtools/1.3', 'manta/1.0.3']
  }
  $RunAlleleCount {
    module = ['bioinfo-tools', 'alleleCount/2.2.0']
    cpus = 1
    memory = {params.singleCPUMem * 2 * task.attempt}
  }
  $RunConvertAlleleCounts {
    module = ['R/3.2.3']
    cpus = 1
    memory = {params.singleCPUMem * 2 * task.attempt}
  }
  $RunAscat {
    module = ['R/3.3.2']
    cpus = 1
    memory = {params.singleCPUMem * 2 * task.attempt}
  }
  $RunSnpeff {
    cpus = 1
    module = ['bioinfo-tools', 'snpEff/4.2']
    errorStrategy = { task.exitStatus == 143 ? 'retry' : 'ignore' }
  }
  $RunMultiQC {
    cpus = 1
    module = ['bioinfo-tools', 'MultiQC/0.9']
    errorStrategy = { task.exitStatus == 143 ? 'retry' : 'ignore' }
  }
}

params {
<<<<<<< HEAD
  runTime       = 48.h
  singleCPUMem  = 8.GB // for processes that are using more memory but a single CPU only.


  // Change the files/directories according to your local setup
  genome        = '/sw/data/uppnex/ToolBox/ReferenceAssemblies/hg38make/bundle/2.8/b37/human_g1k_v37_decoy.fasta'
  genomeAmb     = '/sw/data/uppnex/ToolBox/ReferenceAssemblies/hg38make/bundle/2.8/b37/human_g1k_v37_decoy.fasta.amb'
  genomeAnn     = '/sw/data/uppnex/ToolBox/ReferenceAssemblies/hg38make/bundle/2.8/b37/human_g1k_v37_decoy.fasta.ann'
  genomeBwt     = '/sw/data/uppnex/ToolBox/ReferenceAssemblies/hg38make/bundle/2.8/b37/human_g1k_v37_decoy.fasta.bwt'
  genomeDict    = '/sw/data/uppnex/ToolBox/ReferenceAssemblies/hg38make/bundle/2.8/b37/human_g1k_v37_decoy.dict'
  genomeIndex   = '/sw/data/uppnex/ToolBox/ReferenceAssemblies/hg38make/bundle/2.8/b37/human_g1k_v37_decoy.fasta.fai'
  genomePac     = '/sw/data/uppnex/ToolBox/ReferenceAssemblies/hg38make/bundle/2.8/b37/human_g1k_v37_decoy.fasta.pac'
  genomeSa      = '/sw/data/uppnex/ToolBox/ReferenceAssemblies/hg38make/bundle/2.8/b37/human_g1k_v37_decoy.fasta.sa'
=======
  acLoci        = '/sw/data/uppnex/ToolBox/ReferenceAssemblies/hg38make/bundle/2.8/b37/1000G_phase3_20130502_SNP_maf0.3.loci'
>>>>>>> 6c1de3cd
  cosmic        = '/sw/data/uppnex/ToolBox/ReferenceAssemblies/hg38make/bundle/2.8/b37/b37_cosmic_v74.noCHR.sort.4.1.vcf'
  cosmicIndex   = '/sw/data/uppnex/ToolBox/ReferenceAssemblies/hg38make/bundle/2.8/b37/b37_cosmic_v74.noCHR.sort.4.1.vcf.idx'
  dbsnp         = '/sw/data/uppnex/ToolBox/ReferenceAssemblies/hg38make/bundle/2.8/b37/dbsnp_138.b37.vcf'
  dbsnpIndex    = '/sw/data/uppnex/ToolBox/ReferenceAssemblies/hg38make/bundle/2.8/b37/dbsnp_138.b37.vcf.idx'
  genome        = '/sw/data/uppnex/ToolBox/ReferenceAssemblies/hg38make/bundle/2.8/b37/human_g1k_v37_decoy.fasta'
  genomeDict    = '/sw/data/uppnex/ToolBox/ReferenceAssemblies/hg38make/bundle/2.8/b37/human_g1k_v37_decoy.dict'
  genomeIndex   = '/sw/data/uppnex/ToolBox/ReferenceAssemblies/hg38make/bundle/2.8/b37/human_g1k_v37_decoy.fasta.fai'
  intervals     = "/sw/data/uppnex/ToolBox/ReferenceAssemblies/hg38make/bundle/2.8/b37/centromeres.list"
  kgIndels      = '/sw/data/uppnex/ToolBox/ReferenceAssemblies/hg38make/bundle/2.8/b37/1000G_phase1.indels.b37.vcf'
  kgIndex       = '/sw/data/uppnex/ToolBox/ReferenceAssemblies/hg38make/bundle/2.8/b37/1000G_phase1.indels.b37.vcf.idx'
  millsIndels   = '/sw/data/uppnex/ToolBox/ReferenceAssemblies/hg38make/bundle/2.8/b37/Mills_and_1000G_gold_standard.indels.b37.vcf'
  millsIndex    = '/sw/data/uppnex/ToolBox/ReferenceAssemblies/hg38make/bundle/2.8/b37/Mills_and_1000G_gold_standard.indels.b37.vcf.idx'
  snpeffDb      = 'GRCh37.75'
  vardictHome   = '/sw/apps/bioinfo/VarDictJava/1.4.5/milou/VarDictJava/'
  singleCPUMem  = 8.GB
}<|MERGE_RESOLUTION|>--- conflicted
+++ resolved
@@ -5,11 +5,11 @@
  * Nextflow config file for CAW project
  * working on a local host
  * Adjust CPU and memory requirements according to your needs
- * 
- * This setting is for a typical test laptop: 8 CPUs and 16G mem. 
+ *
+ * This setting is for a typical test laptop: 8 CPUs and 16G mem.
  * If you have more memory and/or CPUs, adjust accordingly
  * Same also for large compute nodes.
- * 
+ *
  * -------------------------------------------------
  * Should be saved either within CAW installation
  * as nextflow.config, or with Nextflow installation
@@ -23,14 +23,8 @@
 
 process {
   executor = 'local'
-<<<<<<< HEAD
-  cpus = 16
-  memory = 110.GB
-  time = 48.h
-=======
   cpus = 8 			// this is the default for example when a multithreaded process uses all the available CPUs
   memory = 12.GB	// default assigned memory value for a single process
->>>>>>> 6c1de3cd
 
   errorStrategy = {task.exitStatus == 143 ? 'retry' : 'terminate'}
   maxRetries = 3
@@ -43,7 +37,7 @@
   }
   $MapReads {
     module = ['bioinfo-tools', 'bwa/0.7.13', 'samtools/1.3']
-    memory = {params.singleCPUMem * task.attempt}	
+    memory = {params.singleCPUMem * task.attempt}
   }
   $MergeBams {
     module = ['bioinfo-tools', 'samtools/1.3']
@@ -141,12 +135,12 @@
 }
 
 params {
-<<<<<<< HEAD
-  runTime       = 48.h
-  singleCPUMem  = 8.GB // for processes that are using more memory but a single CPU only.
-
-
   // Change the files/directories according to your local setup
+  acLoci        = '/sw/data/uppnex/ToolBox/ReferenceAssemblies/hg38make/bundle/2.8/b37/1000G_phase3_20130502_SNP_maf0.3.loci'
+  cosmic        = '/sw/data/uppnex/ToolBox/ReferenceAssemblies/hg38make/bundle/2.8/b37/b37_cosmic_v74.noCHR.sort.4.1.vcf'
+  cosmicIndex   = '/sw/data/uppnex/ToolBox/ReferenceAssemblies/hg38make/bundle/2.8/b37/b37_cosmic_v74.noCHR.sort.4.1.vcf.idx'
+  dbsnp         = '/sw/data/uppnex/ToolBox/ReferenceAssemblies/hg38make/bundle/2.8/b37/dbsnp_138.b37.vcf'
+  dbsnpIndex    = '/sw/data/uppnex/ToolBox/ReferenceAssemblies/hg38make/bundle/2.8/b37/dbsnp_138.b37.vcf.idx'
   genome        = '/sw/data/uppnex/ToolBox/ReferenceAssemblies/hg38make/bundle/2.8/b37/human_g1k_v37_decoy.fasta'
   genomeAmb     = '/sw/data/uppnex/ToolBox/ReferenceAssemblies/hg38make/bundle/2.8/b37/human_g1k_v37_decoy.fasta.amb'
   genomeAnn     = '/sw/data/uppnex/ToolBox/ReferenceAssemblies/hg38make/bundle/2.8/b37/human_g1k_v37_decoy.fasta.ann'
@@ -155,16 +149,6 @@
   genomeIndex   = '/sw/data/uppnex/ToolBox/ReferenceAssemblies/hg38make/bundle/2.8/b37/human_g1k_v37_decoy.fasta.fai'
   genomePac     = '/sw/data/uppnex/ToolBox/ReferenceAssemblies/hg38make/bundle/2.8/b37/human_g1k_v37_decoy.fasta.pac'
   genomeSa      = '/sw/data/uppnex/ToolBox/ReferenceAssemblies/hg38make/bundle/2.8/b37/human_g1k_v37_decoy.fasta.sa'
-=======
-  acLoci        = '/sw/data/uppnex/ToolBox/ReferenceAssemblies/hg38make/bundle/2.8/b37/1000G_phase3_20130502_SNP_maf0.3.loci'
->>>>>>> 6c1de3cd
-  cosmic        = '/sw/data/uppnex/ToolBox/ReferenceAssemblies/hg38make/bundle/2.8/b37/b37_cosmic_v74.noCHR.sort.4.1.vcf'
-  cosmicIndex   = '/sw/data/uppnex/ToolBox/ReferenceAssemblies/hg38make/bundle/2.8/b37/b37_cosmic_v74.noCHR.sort.4.1.vcf.idx'
-  dbsnp         = '/sw/data/uppnex/ToolBox/ReferenceAssemblies/hg38make/bundle/2.8/b37/dbsnp_138.b37.vcf'
-  dbsnpIndex    = '/sw/data/uppnex/ToolBox/ReferenceAssemblies/hg38make/bundle/2.8/b37/dbsnp_138.b37.vcf.idx'
-  genome        = '/sw/data/uppnex/ToolBox/ReferenceAssemblies/hg38make/bundle/2.8/b37/human_g1k_v37_decoy.fasta'
-  genomeDict    = '/sw/data/uppnex/ToolBox/ReferenceAssemblies/hg38make/bundle/2.8/b37/human_g1k_v37_decoy.dict'
-  genomeIndex   = '/sw/data/uppnex/ToolBox/ReferenceAssemblies/hg38make/bundle/2.8/b37/human_g1k_v37_decoy.fasta.fai'
   intervals     = "/sw/data/uppnex/ToolBox/ReferenceAssemblies/hg38make/bundle/2.8/b37/centromeres.list"
   kgIndels      = '/sw/data/uppnex/ToolBox/ReferenceAssemblies/hg38make/bundle/2.8/b37/1000G_phase1.indels.b37.vcf'
   kgIndex       = '/sw/data/uppnex/ToolBox/ReferenceAssemblies/hg38make/bundle/2.8/b37/1000G_phase1.indels.b37.vcf.idx'
