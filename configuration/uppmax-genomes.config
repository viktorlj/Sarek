/*
vim: syntax=groovy
-*- mode: groovy;-*-
 * -------------------------------------------------
 * Nextflow config file for CAW project
 * working on UPPMAX clusters
 * -------------------------------------------------
 */

params {
  genome = 'GRCh37'
  genomes {
    'GRCh37' {
      bundleDir     = '/sw/data/uppnex/ToolBox/ReferenceAssemblies/hg38make/bundle/2.8/b37'
      vardictHome   = "/sw/apps/bioinfo/VarDictJava/1.4.5/milou/VarDictJava/"
<<<<<<< HEAD
=======

      bwaIndex      = "${genome}.*"  // this includes a few extra files not needed by BWA
      genomeIndex   = "${genome}.fai"
      cosmicIndex   = "${cosmic}.idx"
      dbsnpIndex    = "${dbsnp}.idx"
      kgIndex       = "${kgIndels}.idx"
      millsIndex    = "${millsIndels}.idx"
>>>>>>> f6dd5f49
    }
    'GRCh38' {
      bundleDir     = '/sw/data/uppnex/ToolBox/hg38bundle'
      acLoci        = "/dev/null"
      cosmic        = "/dev/null"
      genome        = "$bundleDir/Homo_sapiens_assembly38.fasta"
      dbsnp         = "$bundleDir/dbsnp_146.hg38.vcf.gz"
      genomeDict    = "$bundleDir/Homo_sapiens_assembly38.dict"
      intervals     = "$bundleDir/wgs_calling_regions.hg38.interval_list"  // TODO different format
      kgIndels      = "/dev/null"
      millsIndels   = "/dev/null"
      snpeffDb      = "/dev/null"
      vardictHome   = "/dev/null"
      bwaIndex      = "${genome}.64.*"

      genomeIndex   = "${genome}.fai"
      cosmicIndex   = "/dev/null" //"${cosmic}.idx"
      dbsnpIndex    = "/dev/null" //"${dbsnp}.idx"
      kgIndex       = "/dev/null" //"${kgIndels}.idx"
      millsIndex    = "/dev/null" //${millsIndels}.idx"
    }
  }
}<|MERGE_RESOLUTION|>--- conflicted
+++ resolved
@@ -13,16 +13,6 @@
     'GRCh37' {
       bundleDir     = '/sw/data/uppnex/ToolBox/ReferenceAssemblies/hg38make/bundle/2.8/b37'
       vardictHome   = "/sw/apps/bioinfo/VarDictJava/1.4.5/milou/VarDictJava/"
-<<<<<<< HEAD
-=======
-
-      bwaIndex      = "${genome}.*"  // this includes a few extra files not needed by BWA
-      genomeIndex   = "${genome}.fai"
-      cosmicIndex   = "${cosmic}.idx"
-      dbsnpIndex    = "${dbsnp}.idx"
-      kgIndex       = "${kgIndels}.idx"
-      millsIndex    = "${millsIndels}.idx"
->>>>>>> f6dd5f49
     }
     'GRCh38' {
       bundleDir     = '/sw/data/uppnex/ToolBox/hg38bundle'
